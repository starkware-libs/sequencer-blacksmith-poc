[workspace]
# Using version 2 to avoid unifying features. For more info, read:
#   https://doc.rust-lang.org/cargo/reference/resolver.html#feature-resolver-version-2
resolver = "2"

members = [
  "crates/batcher",
  "crates/batcher_types",
  "crates/blockifier",
  "crates/committer_cli",
  "crates/consensus_manager",
  "crates/consensus_manager_types",
  "crates/gateway",
  "crates/gateway_types",
  "crates/http_server",
<<<<<<< HEAD
=======
  "crates/l1-provider",
>>>>>>> 88640cdd
  "crates/mempool",
  "crates/mempool_infra",
  "crates/mempool_node",
  "crates/mempool_p2p",
  "crates/mempool_p2p_types",
  "crates/mempool_test_utils",
  "crates/mempool_types",
  "crates/native_blockifier",
  "crates/papyrus_base_layer",
  "crates/papyrus_common",
  "crates/papyrus_config",
  "crates/papyrus_execution",
  "crates/papyrus_load_test",
  "crates/papyrus_monitoring_gateway",
  "crates/papyrus_network",
  "crates/papyrus_node",
  "crates/papyrus_p2p_sync",
  "crates/papyrus_proc_macros",
  "crates/papyrus_protobuf",
  "crates/papyrus_rpc",
  "crates/papyrus_storage",
  "crates/papyrus_sync",
  "crates/papyrus_test_utils",
  "crates/sequencing/papyrus_consensus",
  "crates/sequencing/papyrus_consensus_orchestrator",
  "crates/starknet_api",
  "crates/starknet_client",
  "crates/starknet_committer",
  "crates/starknet_patricia",
  "crates/starknet_sierra_compile",
  "crates/task_executor",
  "crates/tests-integration",
  "workspace_tests",
]

[workspace.package]
version = "0.0.0"
edition = "2021"
repository = "https://github.com/starkware-libs/sequencer/"
license = "Apache-2.0"
license-file = "LICENSE"

[workspace.dependencies]
# fixating the version of parity-scale-codec and parity-scale-codec-derive due to an error in udeps.
# TODO: Remove this once udeps is fixed.
alloy-contract = "0.3.5"
alloy-dyn-abi = "0.8.3"
alloy-json-rpc = "0.3.5"
alloy-primitives = "0.8.3"
alloy-provider = "0.3.5"
alloy-sol-types = "0.8.3"
alloy-transport = "0.3.5"
alloy-transport-http = "0.3.5"
anyhow = "1.0.44"
ark-ec = "0.4.2"
ark-ff = "0.4.0-alpha.7"
ark-secp256k1 = "0.4.0"
ark-secp256r1 = "0.4.0"
assert-json-diff = "2.0.2"
assert_matches = "1.5.0"
async-recursion = "1.1.0"
async-stream = "0.3.3"
async-trait = "0.1.79"
axum = "0.6.12"
base64 = "0.13.0"
bincode = "1.3.3"
bisection = "0.1.0"
bitvec = "1.0.1"
blockifier = { path = "crates/blockifier", version = "0.0.0" }
byteorder = "1.4.3"
bytes = "1"
cached = "0.44.0"
cairo-felt = "0.9.1"
cairo-lang-casm = "2.8.0"
cairo-lang-runner = "2.8.0"
cairo-lang-sierra = "=2.8.0"
cairo-lang-sierra-to-casm = "2.8.0"
cairo-lang-starknet-classes = "2.8.0"
cairo-lang-utils = "2.8.0"
cairo-vm = "=1.0.1"
camelpaste = "0.1.0"
chrono = "0.4.26"
clap = "4.5.4"
colored = "2.1.0"
const_format = "0.2.30"
criterion = "0.5.1"
deadqueue = "0.2.4"
defaultmap = "0.5.0"
derive_more = "0.99.17"
enum-assoc = "1.1.0"
enum-iterator = "1.4.1"
ethers = "2.0.3"
ethers-core = "2.0.3"
ethnum = "1.5.0"
flate2 = "1.0.24"
futures = "0.3.21"
futures-channel = "0.3.21"
futures-util = "0.3.21"
glob = "0.3.1"
goose = "0.17.0"
hex = "0.4.3"
http = "0.2.8"
http-body = "0.4.5"
human_bytes = "0.4.3"
hyper = "0.14"
indexmap = "2.1.0"
insta = "1.29.0"
integer-encoding = "3.0.4"
itertools = "0.12.1"
jsonrpsee = "0.20.3"
jsonschema = "0.17.0"
keccak = "0.1.3"
lazy_static = "1.4.0"
libmdbx = "0.3.5"
libp2p = "0.53.2"
libp2p-swarm-test = "0.3.0"
log = "0.4"
lru = "0.12.0"
memmap2 = "0.8.0"
mempool_test_utils = { path = "crates/mempool_test_utils", version = "0.0.0" }
metrics = "0.21.0"
metrics-exporter-prometheus = "0.12.1"
metrics-process = "1.0.11"
mockall = "0.12.1"
mockito = "1.4.0"
num-bigint = "0.4"
num-integer = "0.1.45"
num-rational = "0.4"
num-traits = "0.2.15"
once_cell = "1.19.0"
os_info = "3.6.0"
page_size = "0.6.0"
papyrus_base_layer = { path = "crates/papyrus_base_layer", version = "0.0.0" }
papyrus_common = { path = "crates/papyrus_common", version = "0.0.0" }
papyrus_config = { path = "crates/papyrus_config", version = "0.0.0" }
papyrus_consensus = { path = "crates/sequencing/papyrus_consensus", version = "0.0.0" }
papyrus_consensus_orchestrator = { path = "crates/sequencing/papyrus_consensus_orchestrator", version = "0.0.0" }
papyrus_execution = { path = "crates/papyrus_execution", version = "0.0.0" }
papyrus_monitoring_gateway = { path = "crates/papyrus_monitoring_gateway", version = "0.0.0" }
papyrus_network = { path = "crates/papyrus_network", version = "0.0.0" }
papyrus_p2p_sync = { path = "crates/papyrus_p2p_sync", version = "0.0.0" }
papyrus_proc_macros = { path = "crates/papyrus_proc_macros", version = "0.0.0" }
papyrus_protobuf = { path = "crates/papyrus_protobuf", version = "0.0.0" }
papyrus_rpc = { path = "crates/papyrus_rpc", version = "0.0.0" }
papyrus_storage = { path = "crates/papyrus_storage", version = "0.0.0" }
papyrus_sync = { path = "crates/papyrus_sync", version = "0.0.0" }
papyrus_test_utils = { path = "crates/papyrus_test_utils", version = "0.0.0" }
parity-scale-codec = "=3.6.9"
parity-scale-codec-derive = "=3.6.9"
paste = "1.0.15"
phf = "0.11"
pretty_assertions = "1.4.0"
primitive-types = "0.12.1"
prometheus-parse = "0.2.4"
prost = "0.12.1"
prost-build = "0.12.1"
prost-types = "0.12.1"
protoc-prebuilt = "0.3.0"
pyo3 = "0.19.1"
pyo3-log = "0.8.1"
quote = "1.0.26"
rand = "0.8.5"
rand_chacha = "0.3.1"
rand_distr = "0.4.3"
regex = "1.10.4"
replace_with = "0.1.7"
reqwest = "0.11"
rstest = "0.17.0"
rustc-hex = "2.1.0"
schemars = "0.8.12"
semver = "1.0.23"
serde = "1.0.197"
serde_json = "1.0.116"
serde_repr = "0.1.19"
serde_yaml = "0.9.16"
sha2 = "0.10.8"
sha3 = "0.10.8"
simple_logger = "4.0.0"
starknet-core = "0.6.0"
starknet-crypto = "0.7.1"
starknet-types-core = "0.1.5"
starknet_api = { path = "crates/starknet_api", version = "0.0.0" }
starknet_batcher = { path = "crates/batcher", version = "0.0.0" }
starknet_batcher_types = { path = "crates/batcher_types", version = "0.0.0" }
starknet_client = { path = "crates/starknet_client", version = "0.0.0" }
starknet_committer = { path = "crates/starknet_committer", version = "0.0.0" }
starknet_consensus_manager = { path = "crates/consensus_manager", version = "0.0.0" }
starknet_consensus_manager_types = { path = "crates/consensus_manager_types", version = "0.0.0" }
starknet_gateway = { path = "crates/gateway", version = "0.0.0" }
starknet_gateway_types = { path = "crates/gateway_types", version = "0.0.0" }
starknet_http_server = { path = "crates/http_server", version = "0.0.0" }
starknet_mempool = { path = "crates/mempool", version = "0.0.0" }
starknet_mempool_infra = { path = "crates/mempool_infra", version = "0.0.0" }
starknet_mempool_node = { path = "crates/mempool_node", version = "0.0.0" }
starknet_mempool_p2p = { path = "crates/mempool_p2p", version = "0.0.0" }
starknet_mempool_p2p_types = { path = "crates/mempool_p2p_types", version = "0.0.0" }
starknet_mempool_types = { path = "crates/mempool_types", version = "0.0.0" }
starknet_patricia = { path = "crates/starknet_patricia", version = "0.0.0" }
starknet_sierra_compile = { path = "crates/starknet_sierra_compile", version = "0.0.0" }
starknet_task_executor = { path = "crates/task_executor", version = "0.0.0" }
static_assertions = "1.1.0"
statistical = "1.0.0"
strum = "0.25.0"
strum_macros = "0.25.2"
syn = "2.0.39"
tar = "0.4.38"
tempfile = "3.7.0"
test-case = "3.2.1"
test-log = "0.2.14"
test-with = "0.9.3"
thiserror = "1.0.37"
tikv-jemallocator = "0.5.4"
tokio = "1.37.0"
tokio-retry = "0.3"
tokio-stream = "0.1.8"
tokio-test = "0.4.4"
toml = "0.8"
tower = "0.4.13"
tracing = "0.1.37"
tracing-subscriber = "0.3.16"
tracing-test = "0.2"
unsigned-varint = "0.8.0"
url = "2.5.0"
validator = "0.12"
void = "1.0.2"
zstd = "0.13.1"

[workspace.lints.rust]
future-incompatible = "deny"
nonstandard-style = "deny"
rust-2018-idioms = "deny"
# See [here](https://github.com/taiki-e/cargo-llvm-cov/issues/370) for a discussion on why this is
# needed (from rust 1.80).
unexpected_cfgs = { level = "warn", check-cfg = ['cfg(coverage_nightly)'] }
# Need a priority of `-1` so it is before the `warnings` lint. See
# [here](https://github.com/rust-lang/cargo/issues/12918) for details on the issue, and
# [here](https://rust-lang.github.io/rust-clippy/master/index.html#/lint_groups_priority) for the
# clippy failure this solves.
unused = { level = "deny", priority = -1 }
warnings = "deny"

[workspace.lints.clippy]
as_conversions = "deny"<|MERGE_RESOLUTION|>--- conflicted
+++ resolved
@@ -13,10 +13,7 @@
   "crates/gateway",
   "crates/gateway_types",
   "crates/http_server",
-<<<<<<< HEAD
-=======
   "crates/l1-provider",
->>>>>>> 88640cdd
   "crates/mempool",
   "crates/mempool_infra",
   "crates/mempool_node",
