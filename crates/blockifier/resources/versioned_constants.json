--- conflicted
+++ resolved
@@ -1,6 +1,3 @@
-<<<<<<< HEAD
-versioned_constants_13_2.json
-=======
 {
     "tx_event_limits": {
         "max_data_length": 300,
@@ -462,5 +459,4 @@
         "poseidon_builtin": 0.08,
         "range_check_builtin": 0.04
     }
-}
->>>>>>> 534daaa0
+}