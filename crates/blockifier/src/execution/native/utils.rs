use cairo_lang_starknet_classes::contract_class::ContractEntryPoint;
<<<<<<< HEAD
use itertools::Itertools;
use num_traits::ToBytes;
=======
>>>>>>> b73639a3
use starknet_api::core::EntryPointSelector;
use starknet_types_core::felt::Felt;

#[cfg(test)]
#[path = "utils_test.rs"]
pub mod test;

pub fn contract_entrypoint_to_entrypoint_selector(
    entrypoint: &ContractEntryPoint,
) -> EntryPointSelector {
<<<<<<< HEAD
    let selector_felt = Felt::from_bytes_be_slice(&entrypoint.selector.to_be_bytes());
    EntryPointSelector(selector_felt)
}

pub fn encode_str_as_felts(msg: &str) -> Vec<Felt> {
    const CHUNK_SIZE: usize = 32;

    let data = msg.as_bytes().chunks(CHUNK_SIZE - 1);
    let mut encoding = vec![Felt::default(); data.len()];
    for (i, data_chunk) in data.enumerate() {
        let mut chunk = [0_u8; CHUNK_SIZE];
        chunk[1..data_chunk.len() + 1].copy_from_slice(data_chunk);
        encoding[i] = Felt::from_bytes_be(&chunk);
    }
    encoding
}

pub fn decode_felts_as_str(encoding: &[Felt]) -> String {
    let bytes_err: Vec<_> =
        encoding.iter().flat_map(|felt| felt.to_bytes_be()[1..32].to_vec()).collect();

    match String::from_utf8(bytes_err) {
        Ok(s) => s.trim_matches('\0').to_owned(),
        Err(_) => {
            let err_msgs = encoding
                .iter()
                .map(|felt| match String::from_utf8(felt.to_bytes_be()[1..32].to_vec()) {
                    Ok(s) => format!("{} ({})", s.trim_matches('\0'), felt),
                    Err(_) => felt.to_string(),
                })
                .join(", ");
            format!("[{}]", err_msgs)
        }
    }
=======
    EntryPointSelector(Felt::from(&entrypoint.selector))
>>>>>>> b73639a3
}<|MERGE_RESOLUTION|>--- conflicted
+++ resolved
@@ -1,9 +1,5 @@
 use cairo_lang_starknet_classes::contract_class::ContractEntryPoint;
-<<<<<<< HEAD
-use itertools::Itertools;
 use num_traits::ToBytes;
-=======
->>>>>>> b73639a3
 use starknet_api::core::EntryPointSelector;
 use starknet_types_core::felt::Felt;
 
@@ -14,9 +10,7 @@
 pub fn contract_entrypoint_to_entrypoint_selector(
     entrypoint: &ContractEntryPoint,
 ) -> EntryPointSelector {
-<<<<<<< HEAD
-    let selector_felt = Felt::from_bytes_be_slice(&entrypoint.selector.to_be_bytes());
-    EntryPointSelector(selector_felt)
+    EntryPointSelector(Felt::from(&entrypoint.selector))
 }
 
 pub fn encode_str_as_felts(msg: &str) -> Vec<Felt> {
@@ -49,7 +43,4 @@
             format!("[{}]", err_msgs)
         }
     }
-=======
-    EntryPointSelector(Felt::from(&entrypoint.selector))
->>>>>>> b73639a3
 }