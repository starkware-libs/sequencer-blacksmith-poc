[package]
name = "papyrus_config"
version = "0.4.0-rc.0"
edition.workspace = true
repository.workspace = true
license-file.workspace = true
description = "A library for handling node configuration."

[package.metadata.cargo-udeps.ignore]
development = ["tempfile"] # Dependency of a doc-test

[dependencies]
clap = { workspace = true, features = ["env", "string"] }
itertools.workspace = true
serde = { workspace = true, features = ["derive"] }
serde_json = { workspace = true, features = ["arbitrary_precision"] }
strum_macros.workspace = true
thiserror.workspace = true
validator = { workspace = true, features = ["derive"] }

[dev-dependencies]
assert_matches.workspace = true
itertools.workspace = true
lazy_static.workspace = true
<<<<<<< HEAD
papyrus_test_utils = { path = "../papyrus_test_utils" }
tempfile.workspace = true

[lints.rust]
# See [here](https://github.com/taiki-e/cargo-llvm-cov/issues/370) for a discussion on why this is
# needed (from rust 1.80).
unexpected_cfgs = { level = "warn", check-cfg = ['cfg(coverage_nightly)'] }
=======
papyrus_test_utils.workspace = true
tempfile.workspace = true
>>>>>>> 3c970fd8
<|MERGE_RESOLUTION|>--- conflicted
+++ resolved
@@ -22,15 +22,10 @@
 assert_matches.workspace = true
 itertools.workspace = true
 lazy_static.workspace = true
-<<<<<<< HEAD
-papyrus_test_utils = { path = "../papyrus_test_utils" }
+papyrus_test_utils.workspace = true
 tempfile.workspace = true
 
 [lints.rust]
 # See [here](https://github.com/taiki-e/cargo-llvm-cov/issues/370) for a discussion on why this is
 # needed (from rust 1.80).
-unexpected_cfgs = { level = "warn", check-cfg = ['cfg(coverage_nightly)'] }
-=======
-papyrus_test_utils.workspace = true
-tempfile.workspace = true
->>>>>>> 3c970fd8
+unexpected_cfgs = { level = "warn", check-cfg = ['cfg(coverage_nightly)'] }